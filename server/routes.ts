--- conflicted
+++ resolved
@@ -1852,7 +1852,6 @@
   }
   );
 
-<<<<<<< HEAD
   // Get exam questions (admin)
   app.get('/api/admin/exams/:id/questions', isAuthenticated, isAdmin, async (req: any, res) => {
     try {
@@ -1864,9 +1863,6 @@
       res.status(500).json({ message: 'Failed to fetch exam questions' });
     }
   });
-
-=======
->>>>>>> b8b3140d
   /**
    * @swagger
    * /api/admin/questions/{id}:
